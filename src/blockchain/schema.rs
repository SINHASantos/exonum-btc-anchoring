use byteorder::{BigEndian, ByteOrder};
use serde_json::value::from_value;

use exonum::blockchain::{Schema, StoredConfiguration};
use exonum::storage::{ListTable, MerkleTable, List, MapTable, View, Map, Error as StorageError};
use exonum::crypto::Hash;

use bitcoin::util::base58::ToBase58;
use blockchain::consensus_storage::AnchoringConfig;
use blockchain::ANCHORING_SERVICE_ID;
use blockchain::dto::MsgAnchoringSignature;
use details::btc;
use details::btc::transactions::BitcoinTx;

#[doc(hidden)]
pub struct AnchoringSchema<'a> {
    view: &'a View,
}

impl<'a> AnchoringSchema<'a> {
    pub fn new(view: &'a View) -> AnchoringSchema {
        AnchoringSchema { view: view }
    }

    pub fn signatures(&self,
                      txid: &btc::TxId)
                      -> ListTable<MapTable<View, [u8], Vec<u8>>, u64, MsgAnchoringSignature> {
        let prefix = [&[ANCHORING_SERVICE_ID as u8, 2], txid.as_ref()].concat();
        ListTable::new(MapTable::new(prefix, self.view))
    }

    pub fn lects(&self,
                 validator: u32)
                 -> MerkleTable<MapTable<View, [u8], Vec<u8>>, u64, BitcoinTx> {
        let mut prefix = vec![ANCHORING_SERVICE_ID as u8, 3, 0, 0, 0, 0];
        BigEndian::write_u32(&mut prefix[2..6], validator);
        MerkleTable::new(MapTable::new(prefix, self.view))
    }

    pub fn lect_indexes(&self, validator: u32) -> MapTable<View, btc::TxId, u64> {
        let mut prefix = vec![ANCHORING_SERVICE_ID as u8, 4, 0, 0, 0, 0];
        BigEndian::write_u32(&mut prefix[2..6], validator);
        MapTable::new(prefix, self.view)
    }

    // List of known anchoring addresses
    pub fn known_addresses(&self) -> MapTable<View, str, Vec<u8>> {
        let prefix = vec![ANCHORING_SERVICE_ID as u8, 5];
        MapTable::new(prefix, self.view)
    }

    // Key is tuple (txid, validator_id, input), see `known_signature_id`.
    pub fn known_signatures(&self) -> MapTable<View, [u8], MsgAnchoringSignature> {
        let prefix = vec![ANCHORING_SERVICE_ID as u8, 6];
        MapTable::new(prefix, self.view)
    }

    pub fn current_anchoring_config(&self) -> Result<AnchoringConfig, StorageError> {
        let actual = Schema::new(self.view).actual_configuration()?;
        Ok(self.parse_config(&actual))
    }

    pub fn following_anchoring_config(&self) -> Result<Option<AnchoringConfig>, StorageError> {
        let schema = Schema::new(self.view);
        if let Some(stored) = schema.following_configuration()? {
<<<<<<< HEAD
            Ok(Some(self.parse_config(&stored)))
=======
            let following_cfg = FollowingConfig {
                actual_from: stored.actual_from,
                config: self.parse_config(&stored),
            };
            Ok(Some(following_cfg))
>>>>>>> 4f558caa
        } else {
            Ok(None)
        }
    }

    pub fn anchoring_config_by_height(&self, height: u64) -> Result<AnchoringConfig, StorageError> {
        let schema = Schema::new(self.view);
        let stored = schema.configuration_by_height(height)?;
        Ok(self.parse_config(&stored))
    }

    pub fn create_genesis_config(&self, cfg: &AnchoringConfig) -> Result<(), StorageError> {
        let (_, addr) = cfg.redeem_script();
        self.add_known_address(&addr)?;
        for idx in 0..cfg.validators.len() {
            self.add_lect(idx as u32, cfg.funding_tx.clone())?;
        }
        Ok(())
    }

    pub fn add_lect<Tx>(&self, validator: u32, tx: Tx) -> Result<(), StorageError>
        where Tx: Into<BitcoinTx>
    {
        let lects = self.lects(validator);

        let tx = tx.into();
        let idx = lects.len()?;
        let txid = tx.id();
        lects.append(tx)?;
        self.lect_indexes(validator).put(&txid, idx)
    }

    pub fn lect(&self, validator: u32) -> Result<BitcoinTx, StorageError> {
        self.lects(validator).last().map(|x| x.unwrap())
    }

    pub fn prev_lect(&self, validator: u32) -> Result<Option<BitcoinTx>, StorageError> {
        let lects = self.lects(validator);

        let idx = lects.len()?;
        if idx > 1 {
            lects.get(idx - 2)
        } else {
            Ok(None)
        }
    }

    pub fn find_lect_position(&self,
                              validator: u32,
                              txid: &btc::TxId)
                              -> Result<Option<u64>, StorageError> {
        self.lect_indexes(validator).get(txid)
    }

    pub fn add_known_address(&self, addr: &btc::Address) -> Result<(), StorageError> {
        self.known_addresses().put(&addr.to_base58check(), vec![])
    }

    pub fn is_address_known(&self, addr: &btc::Address) -> Result<bool, StorageError> {
        self.known_addresses()
            .get(&addr.to_base58check())
            .map(|x| x.is_some())
    }

    pub fn add_known_signature(&self, msg: MsgAnchoringSignature) -> Result<(), StorageError> {
        let ntxid = msg.tx().nid();
        let signature_id = Self::known_signature_id(&msg);
        if let Some(sign_msg) = self.known_signatures().get(&signature_id)? {
            warn!("Received another signature for given tx propose msg={:#?}",
                  sign_msg);
        } else {
            self.signatures(&ntxid).append(msg.clone())?;
            self.known_signatures().put(&signature_id, msg)?;
        }
        Ok(())
    }

    pub fn state_hash(&self) -> Result<Vec<Hash>, StorageError> {
        let cfg = self.current_anchoring_config()?;
        let mut lect_hashes = Vec::new();
        for id in 0..cfg.validators.len() as u32 {
            lect_hashes.push(self.lects(id).root_hash()?);
        }
        Ok(lect_hashes)
    }

    fn known_signature_id(msg: &MsgAnchoringSignature) -> Vec<u8> {
        let txid = msg.tx().id();

        let mut id = vec![txid.as_ref(), [0; 8].as_ref()].concat();
        BigEndian::write_u32(&mut id[32..36], msg.validator());
        BigEndian::write_u32(&mut id[36..40], msg.input());
        id
    }

    fn parse_config(&self, cfg: &StoredConfiguration) -> AnchoringConfig {
        let service_id = ANCHORING_SERVICE_ID.to_string();
        from_value(cfg.services[&service_id].clone()).expect("Anchoring config does not exist")
    }
}<|MERGE_RESOLUTION|>--- conflicted
+++ resolved
@@ -63,15 +63,7 @@
     pub fn following_anchoring_config(&self) -> Result<Option<AnchoringConfig>, StorageError> {
         let schema = Schema::new(self.view);
         if let Some(stored) = schema.following_configuration()? {
-<<<<<<< HEAD
             Ok(Some(self.parse_config(&stored)))
-=======
-            let following_cfg = FollowingConfig {
-                actual_from: stored.actual_from,
-                config: self.parse_config(&stored),
-            };
-            Ok(Some(following_cfg))
->>>>>>> 4f558caa
         } else {
             Ok(None)
         }
