--- conflicted
+++ resolved
@@ -1,11 +1,6 @@
 use bitcoin::util::base58::ToBase58;
 
-<<<<<<< HEAD
-use exonum::blockchain::{NodeState, Schema};
-=======
 use exonum::blockchain::{Schema, ServiceContext};
-use exonum::storage::List;
->>>>>>> 1639032e
 use exonum::crypto::HexValue;
 
 use error::Error as ServiceError;
@@ -22,21 +17,21 @@
 impl AnchoringHandler {
     pub fn handle_anchoring_state(&mut self,
                                   cfg: AnchoringConfig,
-                                  state: &mut ServiceContext)
+                                  context: &mut ServiceContext)
                                   -> Result<(), ServiceError> {
         let multisig = self.multisig_address(&cfg);
         trace!("Anchoring state, addr={}", multisig.addr.to_base58check());
 
-        if state.height() % self.node.check_lect_frequency == 0 {
+        if context.height() % self.node.check_lect_frequency == 0 {
             // First of all we try to update our lect and actual configuration
-            self.update_our_lect(&multisig, state)?;
+            self.update_our_lect(&multisig, context)?;
         }
         // Now if we have anchoring tx proposal we must try to finalize it
         if let Some(proposal) = self.proposal_tx.clone() {
-            self.try_finalize_proposal_tx(proposal, &multisig, state)?;
+            self.try_finalize_proposal_tx(proposal, &multisig, context)?;
         } else {
             // Or try to create proposal
-            self.try_create_proposal_tx(&multisig, state)?;
+            self.try_create_proposal_tx(&multisig, context)?;
         }
         Ok(())
     }
@@ -44,19 +39,19 @@
 
     pub fn try_create_proposal_tx(&mut self,
                                   multisig: &MultisigAddress,
-                                  state: &mut ServiceContext)
+                                  context: &mut ServiceContext)
                                   -> Result<(), ServiceError> {
-        let lect = self.collect_lects_for_validator(self.validator_key(multisig.common, state),
+        let lect = self.collect_lects_for_validator(self.validator_key(multisig.common, context),
                                                     multisig.common,
-                                                    state);
+                                                    context);
         match lect {
-            LectKind::Funding(_) => self.try_create_anchoring_tx_chain(multisig, None, state),
+            LectKind::Funding(_) => self.try_create_anchoring_tx_chain(multisig, None, context),
             LectKind::Anchoring(tx) => {
                 let anchored_height = tx.payload().block_height;
                 let latest_anchored_height =
-                    multisig.common.latest_anchoring_height(state.height());
+                    multisig.common.latest_anchoring_height(context.height());
                 if latest_anchored_height > anchored_height {
-                    return self.create_proposal_tx(tx, multisig, latest_anchored_height, state);
+                    return self.create_proposal_tx(tx, multisig, latest_anchored_height, context);
                 }
                 Ok(())
             }
@@ -71,14 +66,13 @@
     pub fn try_create_anchoring_tx_chain(&mut self,
                                          multisig: &MultisigAddress,
                                          prev_tx_chain: Option<btc::TxId>,
-                                         state: &mut ServiceContext)
+                                         context: &mut ServiceContext)
                                          -> Result<(), ServiceError> {
         trace!("Create tx chain");
         if let Some(funding_tx) = self.avaliable_funding_tx(multisig)? {
             // Create anchoring proposal
-            let height = multisig.common.latest_anchoring_height(state.height());
-            let view = state.view();
-            let hash = Schema::new(view)
+            let height = multisig.common.latest_anchoring_height(context.height());
+            let hash = Schema::new(context.snapshot())
                 .block_hashes_by_height()
                 .get(height)
                 .unwrap();
@@ -96,7 +90,7 @@
                    proposal.0.to_hex());
 
             // Sign proposal
-            self.sign_proposal_tx(proposal, multisig, state)?;
+            self.sign_proposal_tx(proposal, multisig, context)?;
         } else {
             warn!("Funding transaction is not suitable.");
         }
@@ -107,9 +101,9 @@
                               lect: AnchoringTx,
                               multisig: &MultisigAddress,
                               height: u64,
-                              state: &mut ServiceContext)
+                              context: &mut ServiceContext)
                               -> Result<(), ServiceError> {
-        let hash = Schema::new(state.view())
+        let hash = Schema::new(context.snapshot())
             .block_hashes_by_height()
             .get(height)
             .unwrap();
@@ -133,28 +127,28 @@
                multisig.addr,
                height,
                hash.to_hex());
-        self.sign_proposal_tx(proposal, multisig, state)
+        self.sign_proposal_tx(proposal, multisig, context)
     }
 
     pub fn sign_proposal_tx(&mut self,
                             proposal: AnchoringTx,
                             multisig: &MultisigAddress,
-                            state: &mut ServiceContext)
+                            context: &mut ServiceContext)
                             -> Result<(), ServiceError> {
         for input in proposal.inputs() {
             let signature = proposal.sign_input(&multisig.redeem_script, input, &multisig.priv_key);
 
-            let sign_msg = MsgAnchoringSignature::new(state.public_key(),
-                                                      self.validator_id(state),
+            let sign_msg = MsgAnchoringSignature::new(context.public_key(),
+                                                      self.validator_id(context),
                                                       proposal.clone(),
                                                       input,
                                                       &signature,
-                                                      state.secret_key());
+                                                      context.secret_key());
 
             trace!("Sign input msg={:#?}, sighex={}",
                    sign_msg,
                    signature.to_hex());
-            state.add_transaction(AnchoringMessage::Signature(sign_msg));
+            context.add_transaction(AnchoringMessage::Signature(sign_msg));
         }
         self.proposal_tx = Some(proposal);
         Ok(())
@@ -163,13 +157,13 @@
     pub fn try_finalize_proposal_tx(&mut self,
                                     proposal: AnchoringTx,
                                     multisig: &MultisigAddress,
-                                    state: &mut ServiceContext)
+                                    context: &mut ServiceContext)
                                     -> Result<(), ServiceError> {
         trace!("Try finalize proposal tx");
         let txid = proposal.id();
 
         let proposal_height = proposal.payload().block_height;
-        if multisig.common.latest_anchoring_height(state.height()) !=
+        if multisig.common.latest_anchoring_height(context.height()) !=
            multisig.common.latest_anchoring_height(proposal_height) {
             warn!("Unable to finalize anchoring tx for height={}",
                   proposal_height);
@@ -177,7 +171,7 @@
             return Ok(());
         }
 
-        let anchoring_schema = AnchoringSchema::new(state.view());
+        let anchoring_schema = AnchoringSchema::new(context.snapshot());
         let signatures = anchoring_schema.signatures(&txid);
         if let Some(signatures) = collect_signatures(&proposal,
                                                      multisig.common,
@@ -202,21 +196,21 @@
 
             info!("LECT ====== txid={}, total_count={}",
                   new_lect.txid(),
-                  AnchoringSchema::new(state.view())
-                      .lects(self.validator_key(multisig.common, state))
+                  AnchoringSchema::new(context.snapshot())
+                      .lects(self.validator_key(multisig.common, context))
                       .len());
 
             self.proposal_tx = None;
 
-            let lects_count = AnchoringSchema::new(state.view())
-                .lects(self.validator_key(multisig.common, state))
+            let lects_count = AnchoringSchema::new(context.snapshot())
+                .lects(self.validator_key(multisig.common, context))
                 .len();
-            let lect_msg = MsgAnchoringUpdateLatest::new(state.public_key(),
-                                                         self.validator_id(state),
+            let lect_msg = MsgAnchoringUpdateLatest::new(context.public_key(),
+                                                         self.validator_id(context),
                                                          new_lect.into(),
                                                          lects_count,
-                                                         state.secret_key());
-            state.add_transaction(AnchoringMessage::UpdateLatest(lect_msg));
+                                                         context.secret_key());
+            context.add_transaction(AnchoringMessage::UpdateLatest(lect_msg));
         } else {
             warn!("Insufficient signatures for proposal={:#?}", proposal);
         }
